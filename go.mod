module github.com/webdevops/azure-devops-exporter

go 1.22.0

toolchain go1.22.3

require (
	github.com/go-resty/resty/v2 v2.14.0
	github.com/golang/protobuf v1.5.4 // indirect
	github.com/prometheus/client_golang v1.19.1
	github.com/prometheus/common v0.53.0 // indirect
	github.com/prometheus/procfs v0.15.1 // indirect
	github.com/sirupsen/logrus v1.9.3
	golang.org/x/net v0.27.0 // indirect
	golang.org/x/sys v0.22.0 // indirect
	google.golang.org/protobuf v1.34.1 // indirect
)

require (
	github.com/Azure/azure-sdk-for-go/sdk/azcore v1.14.0
	github.com/Azure/azure-sdk-for-go/sdk/azidentity v1.7.0
	github.com/jessevdk/go-flags v1.5.0
	github.com/patrickmn/go-cache v2.1.0+incompatible
	github.com/remeh/sizedwaitgroup v1.0.0
	github.com/webdevops/go-common v0.0.0-20240601093701-4ba105311439
	go.uber.org/zap v1.27.0
)

require (
	github.com/Azure/azure-sdk-for-go/sdk/internal v1.10.0 // indirect
	github.com/Azure/azure-sdk-for-go/sdk/resourcemanager/resourcegraph/armresourcegraph v0.9.0 // indirect
	github.com/Azure/azure-sdk-for-go/sdk/resourcemanager/resources/armresources v1.2.0 // indirect
	github.com/Azure/azure-sdk-for-go/sdk/resourcemanager/resources/armsubscriptions v1.3.0 // indirect
	github.com/Azure/azure-sdk-for-go/sdk/storage/azblob v1.3.2 // indirect
	github.com/AzureAD/microsoft-authentication-library-for-go v1.2.2 // indirect
	github.com/beorn7/perks v1.0.1 // indirect
	github.com/cespare/xxhash/v2 v2.3.0 // indirect
	github.com/davecgh/go-spew v1.1.1 // indirect
	github.com/emicklei/go-restful/v3 v3.12.1 // indirect
	github.com/go-logr/logr v1.4.2 // indirect
	github.com/go-openapi/jsonpointer v0.21.0 // indirect
	github.com/go-openapi/jsonreference v0.21.0 // indirect
	github.com/go-openapi/swag v0.23.0 // indirect
	github.com/gogo/protobuf v1.3.2 // indirect
	github.com/golang-jwt/jwt/v5 v5.2.1 // indirect
	github.com/google/gnostic-models v0.6.8 // indirect
	github.com/google/gofuzz v1.2.0 // indirect
	github.com/google/uuid v1.6.0 // indirect
	github.com/josharian/intern v1.0.0 // indirect
	github.com/json-iterator/go v1.1.12 // indirect
	github.com/kylelemons/godebug v1.1.0 // indirect
	github.com/mailru/easyjson v0.7.7 // indirect
	github.com/modern-go/concurrent v0.0.0-20180306012644-bacd9c7ef1dd // indirect
	github.com/modern-go/reflect2 v1.0.2 // indirect
	github.com/munnerz/goautoneg v0.0.0-20191010083416-a7dc8b61c822 // indirect
	github.com/pkg/browser v0.0.0-20240102092130-5ac0b6a4141c // indirect
	github.com/prometheus/client_model v0.6.1 // indirect
	github.com/robfig/cron v1.2.0 // indirect
	go.uber.org/multierr v1.11.0 // indirect
	golang.org/x/crypto v0.25.0 // indirect
	golang.org/x/oauth2 v0.20.0 // indirect
	golang.org/x/term v0.22.0 // indirect
	golang.org/x/text v0.16.0 // indirect
<<<<<<< HEAD
	golang.org/x/time v0.5.0 // indirect
=======
	golang.org/x/time v0.6.0 // indirect
>>>>>>> 03f2e18a
	gopkg.in/inf.v0 v0.9.1 // indirect
	gopkg.in/yaml.v2 v2.4.0 // indirect
	gopkg.in/yaml.v3 v3.0.1 // indirect
	k8s.io/api v0.30.1 // indirect
	k8s.io/apimachinery v0.30.1 // indirect
	k8s.io/client-go v0.30.1 // indirect
	k8s.io/klog/v2 v2.120.1 // indirect
	k8s.io/kube-openapi v0.0.0-20240521193020-835d969ad83a // indirect
	k8s.io/utils v0.0.0-20240502163921-fe8a2dddb1d0 // indirect
	sigs.k8s.io/json v0.0.0-20221116044647-bc3834ca7abd // indirect
	sigs.k8s.io/structured-merge-diff/v4 v4.4.1 // indirect
	sigs.k8s.io/yaml v1.4.0 // indirect
)<|MERGE_RESOLUTION|>--- conflicted
+++ resolved
@@ -61,11 +61,7 @@
 	golang.org/x/oauth2 v0.20.0 // indirect
 	golang.org/x/term v0.22.0 // indirect
 	golang.org/x/text v0.16.0 // indirect
-<<<<<<< HEAD
-	golang.org/x/time v0.5.0 // indirect
-=======
 	golang.org/x/time v0.6.0 // indirect
->>>>>>> 03f2e18a
 	gopkg.in/inf.v0 v0.9.1 // indirect
 	gopkg.in/yaml.v2 v2.4.0 // indirect
 	gopkg.in/yaml.v3 v3.0.1 // indirect
